// Copyright (c) 2012-2016 The Revel Framework Authors, All rights reserved.
// Revel Framework source code and usage is governed by a MIT style
// license that can be found in the LICENSE file.

package revel

import (
	"bytes"
	"encoding/json"
	"encoding/xml"
	"errors"
	"fmt"
	"io"
	"io/ioutil"
	"net/http"
	"reflect"
	"strconv"
	"strings"
	"time"
)

type Result interface {
	Apply(req *Request, resp *Response)
}

// ErrorResult structure used to handles all kinds of error codes (500, 404, ..).
// It renders the relevant error page (errors/CODE.format, e.g. errors/500.json).
// If RunMode is "dev", this results in a friendly error page.
type ErrorResult struct {
	ViewArgs map[string]interface{}
	Error    error
}

func (r ErrorResult) Apply(req *Request, resp *Response) {
	format := req.Format
	status := resp.Status
	if status == 0 {
		status = http.StatusInternalServerError
	}

	contentType := ContentTypeByFilename("xxx." + format)
	if contentType == DefaultFileContentType {
		contentType = "text/plain"
	}
	lang, _ := r.ViewArgs[CurrentLocaleViewArg].(string)
	// Get the error template.
	var err error
	templatePath := fmt.Sprintf("errors/%d.%s", status, format)
	tmpl, err := MainTemplateLoader.TemplateLang(templatePath, lang)

	// This func shows a plaintext error message, in case the template rendering
	// doesn't work.
	showPlaintext := func(err error) {
		PlaintextErrorResult{fmt.Errorf("Server Error:\n%s\n\n"+
			"Additionally, an error occurred when rendering the error page:\n%s",
			r.Error, err)}.Apply(req, resp)
	}

	if tmpl == nil {
		if err == nil {
			err = fmt.Errorf("Couldn't find template %s", templatePath)
		}
		showPlaintext(err)
		return
	}

	// If it's not a revel error, wrap it in one.
	var revelError *Error
	switch e := r.Error.(type) {
	case *Error:
		revelError = e
	case error:
		revelError = &Error{
			Title:       "Server Error",
			Description: e.Error(),
		}
	}

	if revelError == nil {
		panic("no error provided")
	}

	if r.ViewArgs == nil {
		r.ViewArgs = make(map[string]interface{})
	}
	r.ViewArgs["RunMode"] = RunMode
	r.ViewArgs["Error"] = revelError
	r.ViewArgs["Router"] = MainRouter

	// Render it.
	var b bytes.Buffer
	err = tmpl.Render(&b, r.ViewArgs)

	// If there was an error, print it in plain text.
	if err != nil {
		showPlaintext(err)
		return
	}

	// need to check if we are on a websocket here
	// net/http panics if we write to a hijacked connection
	if req.Method == "WS" {
		if err := req.Websocket.MessageSendJson(fmt.Sprint(revelError)); err != nil {
			ERROR.Println("Send failed:", err)
		}
	} else {
		resp.WriteHeader(status, contentType)
		if _, err := b.WriteTo(resp.GetWriter()); err != nil {
			ERROR.Println("Response WriteTo failed:", err)
		}
	}

}

type PlaintextErrorResult struct {
	Error error
}

// Apply method is used when the template loader or error template is not available.
func (r PlaintextErrorResult) Apply(req *Request, resp *Response) {
	resp.WriteHeader(http.StatusInternalServerError, "text/plain; charset=utf-8")
	if _, err := resp.GetWriter().Write([]byte(r.Error.Error())); err != nil {
		ERROR.Println("Write error:", err)
	}
}

// RenderTemplateResult action methods returns this result to request
// a template be rendered.
type RenderTemplateResult struct {
	Template Template
	ViewArgs map[string]interface{}
}

func (r *RenderTemplateResult) Apply(req *Request, resp *Response) {
	// Handle panics when rendering templates.
	defer func() {
		if err := recover(); err != nil {
			ERROR.Println(err)
			PlaintextErrorResult{fmt.Errorf("Template Execution Panic in %s:\n%s",
				r.Template.Name(), err)}.Apply(req, resp)
		}
	}()

	chunked := Config.BoolDefault("results.chunked", false)

	// If it's a HEAD request, throw away the bytes.
	out := io.Writer(resp.GetWriter())
	if req.Method == "HEAD" {
		out = ioutil.Discard
	}

	// In a prod mode, write the status, render, and hope for the best.
	// (In a dev mode, always render to a temporary buffer first to avoid having
	// error pages distorted by HTML already written)
	if chunked && !DevMode {
		resp.WriteHeader(http.StatusOK, "text/html; charset=utf-8")
		r.render(req, resp, out)
		return
	}

	// Render the template into a temporary buffer, to see if there was an error
	// rendering the template.  If not, then copy it into the response buffer.
	// Otherwise, template render errors may result in unpredictable HTML (and
	// would carry a 200 status code)
	var b bytes.Buffer
	r.render(req, resp, &b)

	// Trimming the HTML will do the following:
	// * Remove all leading & trailing whitespace on every line
	// * Remove all empty lines
	// * Attempt to keep formatting inside <pre></pre> tags
	//
	// This is safe unless white-space: pre; is used in css for formatting.
	// Since there is no way to detect that, you will have to keep trimming off in these cases.
	if Config.BoolDefault("results.trim.html", false) {
		var b2 bytes.Buffer
		// Allocate length of original buffer, so we can write everything without allocating again
		b2.Grow(b.Len())
		insidePre := false
		for {
			text, err := b.ReadString('\n')
			// Convert to lower case for finding <pre> tags.
			tl := strings.ToLower(text)
			if strings.Contains(tl, "<pre>") {
				insidePre = true
			}
			// Trim if not inside a <pre> statement
			if !insidePre {
				// Cut trailing/leading whitespace
				text = strings.Trim(text, " \t\r\n")
				if len(text) > 0 {
					if _, err = b2.WriteString(text); err != nil {
						ERROR.Println(err)
					}
					if _, err = b2.WriteString("\n"); err != nil {
						ERROR.Println(err)
					}
				}
			} else {
				if _, err = b2.WriteString(text); err != nil {
					ERROR.Println(err)
				}
			}
			if strings.Contains(tl, "</pre>") {
				insidePre = false
			}
			// We are finished
			if err != nil {
				break
			}
		}
		// Replace the buffer
		b = b2
	}

	if !chunked {
		resp.Out.Header().Set("ContentBeater-Length", strconv.Itoa(b.Len()))
	}
	resp.WriteHeader(http.StatusOK, "text/html; charset=utf-8")
	if _, err := b.WriteTo(out); err != nil {
		ERROR.Println("Response write failed:", err)
	}
}

func (r *RenderTemplateResult) render(req *Request, resp *Response, wr io.Writer) {
	err := r.Template.Render(wr, r.ViewArgs)
	if err == nil {
		return
	}

<<<<<<< HEAD
	compileError, ok := err.(*Error)
	if !ok || nil == compileError {
		var templateContent []string
		templateName, line, description := parseTemplateError(err)
		if templateName == "" {
			templateName = r.Template.Name()
			templateContent = r.Template.Content()
		} else {
			if tmpl, err := MainTemplateLoader.Template(templateName); err == nil {
				templateContent = tmpl.Content()
			}
		}
		compileError = &Error{
			Title:       "Template Execution Error",
			Path:        templateName,
			Description: description,
			Line:        line,
			SourceLines: templateContent,
=======
	var templateContent []string
	templateName, line, description := ParseTemplateError(err)
	if templateName == "" {
		templateName = r.Template.Name()
		templateContent = r.Template.Content()
	} else {
		lang, _ := r.ViewArgs[CurrentLocaleViewArg].(string)
		if tmpl, err := MainTemplateLoader.TemplateLang(templateName, lang); err == nil {
			templateContent = tmpl.Content()
>>>>>>> c793ee69
		}
	}
	resp.Status = 500
	ERROR.Printf("Template Execution Error (in %s): %s", compileError.Path, compileError.Description)
	ErrorResult{r.ViewArgs, compileError}.Apply(req, resp)
}

type RenderHTMLResult struct {
	html string
}

func (r RenderHTMLResult) Apply(req *Request, resp *Response) {
	resp.WriteHeader(http.StatusOK, "text/html; charset=utf-8")
	if _, err := resp.GetWriter().Write([]byte(r.html)); err != nil {
		ERROR.Println("Response write failed:", err)
	}
}

type RenderJSONResult struct {
	obj      interface{}
	callback string
}

func (r RenderJSONResult) Apply(req *Request, resp *Response) {
	var b []byte
	var err error
	if Config.BoolDefault("results.pretty", false) {
		b, err = json.MarshalIndent(r.obj, "", "  ")
	} else {
		b, err = json.Marshal(r.obj)
	}

	if err != nil {
		ErrorResult{Error: err}.Apply(req, resp)
		return
	}

	if r.callback == "" {
		resp.WriteHeader(http.StatusOK, "application/json; charset=utf-8")
		if _, err = resp.GetWriter().Write(b); err != nil {
			ERROR.Println("Response write failed:", err)
		}
		return
	}

	resp.WriteHeader(http.StatusOK, "application/javascript; charset=utf-8")
	if _, err = resp.GetWriter().Write([]byte(r.callback + "(")); err != nil {
		ERROR.Println("Response write failed:", err)
	}
	if _, err = resp.GetWriter().Write(b); err != nil {
		ERROR.Println("Response write failed:", err)
	}
	if _, err = resp.GetWriter().Write([]byte(");")); err != nil {
		ERROR.Println("Response write failed:", err)
	}
}

type RenderXMLResult struct {
	obj interface{}
}

func (r RenderXMLResult) Apply(req *Request, resp *Response) {
	var b []byte
	var err error
	if Config.BoolDefault("results.pretty", false) {
		b, err = xml.MarshalIndent(r.obj, "", "  ")
	} else {
		b, err = xml.Marshal(r.obj)
	}

	if err != nil {
		ErrorResult{Error: err}.Apply(req, resp)
		return
	}

	resp.WriteHeader(http.StatusOK, "application/xml; charset=utf-8")
	if _, err = resp.GetWriter().Write(b); err != nil {
		ERROR.Println("Response write failed:", err)
	}
}

type RenderTextResult struct {
	text string
}

func (r RenderTextResult) Apply(req *Request, resp *Response) {
	resp.WriteHeader(http.StatusOK, "text/plain; charset=utf-8")
	if _, err := resp.GetWriter().Write([]byte(r.text)); err != nil {
		ERROR.Println("Response write failed:", err)
	}
}

type ContentDisposition string

var (
	Attachment ContentDisposition = "attachment"
	Inline     ContentDisposition = "inline"
)

type BinaryResult struct {
	Reader   io.Reader
	Name     string
	Length   int64
	Delivery ContentDisposition
	ModTime  time.Time
}

func (r *BinaryResult) Apply(req *Request, resp *Response) {
	disposition := string(r.Delivery)
	if r.Name != "" {
		disposition += fmt.Sprintf(`; filename="%s"`, r.Name)
	}

	resp.Out.internalHeader.Set("Content-Disposition", disposition)
	if resp.ContentType != "" {
		resp.Out.internalHeader.Set("Content-Type", resp.ContentType)
	} else {
		contentType := ContentTypeByFilename(r.Name)
		resp.Out.internalHeader.Set("Content-Type", contentType)
	}
	if content, ok := r.Reader.(io.ReadSeeker); ok && r.Length < 0 {
		// get the size from the stream
		if size, err := content.Seek(0, io.SeekEnd); err == nil {
			if _, err = content.Seek(0, io.SeekStart); err == nil {
				r.Length = size
			}
		}
	}

	// Write stream writes the status code to the header as well
	if ws := resp.GetStreamWriter(); ws != nil {
		if err := ws.WriteStream(r.Name, r.Length, r.ModTime, r.Reader); err != nil {
			ERROR.Println("Response write failed:", err)
		}
	}

	// Close the Reader if we can
	if v, ok := r.Reader.(io.Closer); ok {
		_ = v.Close()
	}
}

type RedirectToURLResult struct {
	url string
}

func (r *RedirectToURLResult) Apply(req *Request, resp *Response) {
	resp.Out.internalHeader.Set("Location", r.url)
	resp.WriteHeader(http.StatusFound, "")
}

type RedirectToActionResult struct {
	val interface{}
}

func (r *RedirectToActionResult) Apply(req *Request, resp *Response) {
	url, err := getRedirectURL(r.val)
	if err != nil {
		ERROR.Println("Couldn't resolve redirect:", err.Error())
		ErrorResult{Error: err}.Apply(req, resp)
		return
	}
	resp.Out.internalHeader.Set("Location", url)
	resp.WriteHeader(http.StatusFound, "")
}

func getRedirectURL(item interface{}) (string, error) {
	// Handle strings
	if url, ok := item.(string); ok {
		return url, nil
	}

	// Handle funcs
	val := reflect.ValueOf(item)
	typ := reflect.TypeOf(item)
	if typ.Kind() == reflect.Func && typ.NumIn() > 0 {
		// Get the Controller Method
		recvType := typ.In(0)
		method := FindMethod(recvType, val)
		if method == nil {
			return "", errors.New("couldn't find method")
		}

		// Construct the action string (e.g. "Controller.Method")
		if recvType.Kind() == reflect.Ptr {
			recvType = recvType.Elem()
		}
		action := recvType.Name() + "." + method.Name
		actionDef := MainRouter.Reverse(action, make(map[string]string))
		if actionDef == nil {
			return "", errors.New("no route for action " + action)
		}

		return actionDef.String(), nil
	}

	// Out of guesses
	return "", errors.New("didn't recognize type: " + typ.String())
}<|MERGE_RESOLUTION|>--- conflicted
+++ resolved
@@ -214,7 +214,7 @@
 	}
 
 	if !chunked {
-		resp.Out.Header().Set("ContentBeater-Length", strconv.Itoa(b.Len()))
+		resp.Out.Header().Set("Content-Length", strconv.Itoa(b.Len()))
 	}
 	resp.WriteHeader(http.StatusOK, "text/html; charset=utf-8")
 	if _, err := b.WriteTo(out); err != nil {
@@ -228,26 +228,6 @@
 		return
 	}
 
-<<<<<<< HEAD
-	compileError, ok := err.(*Error)
-	if !ok || nil == compileError {
-		var templateContent []string
-		templateName, line, description := parseTemplateError(err)
-		if templateName == "" {
-			templateName = r.Template.Name()
-			templateContent = r.Template.Content()
-		} else {
-			if tmpl, err := MainTemplateLoader.Template(templateName); err == nil {
-				templateContent = tmpl.Content()
-			}
-		}
-		compileError = &Error{
-			Title:       "Template Execution Error",
-			Path:        templateName,
-			Description: description,
-			Line:        line,
-			SourceLines: templateContent,
-=======
 	var templateContent []string
 	templateName, line, description := ParseTemplateError(err)
 	if templateName == "" {
@@ -257,8 +237,14 @@
 		lang, _ := r.ViewArgs[CurrentLocaleViewArg].(string)
 		if tmpl, err := MainTemplateLoader.TemplateLang(templateName, lang); err == nil {
 			templateContent = tmpl.Content()
->>>>>>> c793ee69
-		}
+		}
+	}
+	compileError := &Error{
+		Title:       "Template Execution Error",
+		Path:        templateName,
+		Description: description,
+		Line:        line,
+		SourceLines: templateContent,
 	}
 	resp.Status = 500
 	ERROR.Printf("Template Execution Error (in %s): %s", compileError.Path, compileError.Description)

package revel

import (
	"fmt"
	"os"
	"path/filepath"
	"regexp"
	"strings"

	"github.com/robfig/config"
)

const (
	CurrentLocaleRenderArg = "currentLocale" // The key for the current locale render arg value

	messageFilesDirectory  = "messages"
	messageFilePattern     = `^\w+\.[a-zA-Z]{2}$`
	defaultUnknownFormat   = "??? %s ???"
	unknownFormatConfigKey = "i18n.unknown_format"
	defaultLanguageOption  = "i18n.default_language"
	localeCookieConfigKey  = "i18n.cookie"
)

var (
	// All currently loaded message configs.
	messages map[string]*config.Config
)

// Setting MessageFunc allows you to override the translation interface.
//
// Set this to your own function that translates to the current locale.
// This allows you to set up your own loading and logging of translated texts.
//
// See Message(...) in i18n.go for example of function.
var MessageFunc func(locale, message string, args ...interface{}) (value string) = Message

// Return all currently loaded message languages.
func MessageLanguages() []string {
	languages := make([]string, len(messages))
	i := 0
	for language, _ := range messages {
		languages[i] = language
		i++
	}
	return languages
}

// Perform a message look-up for the given locale and message using the given arguments.
//
// When either an unknown locale or message is detected, a specially formatted string is returned.
func Message(locale, message string, args ...interface{}) string {
	language, region := parseLocale(locale)
	unknownValueFormat := getUnknownValueFormat()

	messageConfig, knownLanguage := messages[language]
	if !knownLanguage {
		TRACE.Printf("Unsupported language for locale '%s' and message '%s', trying default language", locale, message)

		if defaultLanguage, found := Config.String(defaultLanguageOption); found {
			TRACE.Printf("Using default language '%s'", defaultLanguage)

			messageConfig, knownLanguage = messages[defaultLanguage]
			if !knownLanguage {
				WARN.Printf("Unsupported default language for locale '%s' and message '%s'", defaultLanguage, message)
				return fmt.Sprintf(unknownValueFormat, message)
			}
		} else {
			WARN.Printf("Unable to find default language option (%s); messages for unsupported locales will never be translated", defaultLanguageOption)
			return fmt.Sprintf(unknownValueFormat, message)
		}
	}

	// This works because unlike the goconfig documentation suggests it will actually
	// try to resolve message in DEFAULT if it did not find it in the given section.
	value, error := messageConfig.String(region, message)
	if error != nil {
		WARN.Printf("Unknown message '%s' for locale '%s'", message, locale)
		return fmt.Sprintf(unknownValueFormat, message)
	}

	if len(args) > 0 {
		TRACE.Printf("Arguments detected, formatting '%s' with %v", value, args)
		value = fmt.Sprintf(value, args...)
	}

	return value
}

func parseLocale(locale string) (language, region string) {
	if strings.Contains(locale, "-") {
		languageAndRegion := strings.Split(locale, "-")
		return languageAndRegion[0], languageAndRegion[1]
	}

	return locale, ""
}

// Retrieve message format or default format when i18n message is missing.
func getUnknownValueFormat() string {
	return Config.StringDefault(unknownFormatConfigKey, defaultUnknownFormat)
}

// Recursively read and cache all available messages from all message files on the given path.
func loadMessages(path string) {
	messages = make(map[string]*config.Config)

<<<<<<< HEAD
	// Read in messages from the modules
	// Load the module messges first,
	// so that it can be override in parent application
	for _, module := range Modules {
		TRACE.Println("Importing messages from ", filepath.Join(module.Path, messageFilesDirectory))
		if err := filepath.Walk(filepath.Join(module.Path, messageFilesDirectory), loadMessageFile); err != nil &&
			!os.IsNotExist(err) {
			ERROR.Println("Error reading messages files from module:", err)
		}
	}

	if error := filepath.Walk(path, loadMessageFile); error != nil && !os.IsNotExist(error) {
=======
	if error := Walk(path, loadMessageFile); error != nil && !os.IsNotExist(error) {
>>>>>>> 5b70e51d
		ERROR.Println("Error reading messages files:", error)
	}
}

// Load a single message file
func loadMessageFile(path string, info os.FileInfo, osError error) error {
	if osError != nil {
		return osError
	}
	if info.IsDir() {
		return nil
	}

	if matched, _ := regexp.MatchString(messageFilePattern, info.Name()); matched {
		if config, error := parseMessagesFile(path); error != nil {
			return error
		} else {
			locale := parseLocaleFromFileName(info.Name())

			// If we have already parsed a message file for this locale, merge both
			if _, exists := messages[locale]; exists {
				messages[locale].Merge(config)
				TRACE.Printf("Successfully merged messages for locale '%s'", locale)
			} else {
				messages[locale] = config
			}

			TRACE.Println("Successfully loaded messages from file", info.Name())
		}
	} else {
		TRACE.Printf("Ignoring file %s because it did not have a valid extension", info.Name())
	}

	return nil
}

func parseMessagesFile(path string) (messageConfig *config.Config, error error) {
	messageConfig, error = config.ReadDefault(path)
	return
}

func parseLocaleFromFileName(file string) string {
	extension := filepath.Ext(file)[1:]
	return strings.ToLower(extension)
}

func init() {
	OnAppStart(func() {
		loadMessages(filepath.Join(BasePath, messageFilesDirectory))
	})
}

func I18nFilter(c *Controller, fc []Filter) {
	if foundCookie, cookieValue := hasLocaleCookie(c.Request); foundCookie {
		TRACE.Printf("Found locale cookie value: %s", cookieValue)
		setCurrentLocaleControllerArguments(c, cookieValue)
	} else if foundHeader, headerValue := hasAcceptLanguageHeader(c.Request); foundHeader {
		TRACE.Printf("Found Accept-Language header value: %s", headerValue)
		setCurrentLocaleControllerArguments(c, headerValue)
	} else {
		TRACE.Println("Unable to find locale in cookie or header, using empty string")
		setCurrentLocaleControllerArguments(c, "")
	}
	fc[0](c, fc[1:])
}

// Set the current locale controller argument (CurrentLocaleControllerArg) with the given locale.
func setCurrentLocaleControllerArguments(c *Controller, locale string) {
	c.Request.Locale = locale
	c.RenderArgs[CurrentLocaleRenderArg] = locale
}

// Determine whether the given request has valid Accept-Language value.
//
// Assumes that the accept languages stored in the request are sorted according to quality, with top
// quality first in the slice.
func hasAcceptLanguageHeader(request *Request) (bool, string) {
	if request.AcceptLanguages != nil && len(request.AcceptLanguages) > 0 {
		return true, request.AcceptLanguages[0].Language
	}

	return false, ""
}

// Determine whether the given request has a valid language cookie value.
func hasLocaleCookie(request *Request) (bool, string) {
	if request != nil && request.Cookies() != nil {
		name := Config.StringDefault(localeCookieConfigKey, CookiePrefix+"_LANG")
		if cookie, error := request.Cookie(name); error == nil {
			return true, cookie.Value
		} else {
			TRACE.Printf("Unable to read locale cookie with name '%s': %s", name, error.Error())
		}
	}

	return false, ""
}<|MERGE_RESOLUTION|>--- conflicted
+++ resolved
@@ -104,23 +104,18 @@
 func loadMessages(path string) {
 	messages = make(map[string]*config.Config)
 
-<<<<<<< HEAD
-	// Read in messages from the modules
-	// Load the module messges first,
+	// Read in messages from the modules. Load the module messges first,
 	// so that it can be override in parent application
 	for _, module := range Modules {
 		TRACE.Println("Importing messages from ", filepath.Join(module.Path, messageFilesDirectory))
-		if err := filepath.Walk(filepath.Join(module.Path, messageFilesDirectory), loadMessageFile); err != nil &&
+		if err := Walk(filepath.Join(module.Path, messageFilesDirectory), loadMessageFile); err != nil &&
 			!os.IsNotExist(err) {
 			ERROR.Println("Error reading messages files from module:", err)
 		}
 	}
 
-	if error := filepath.Walk(path, loadMessageFile); error != nil && !os.IsNotExist(error) {
-=======
-	if error := Walk(path, loadMessageFile); error != nil && !os.IsNotExist(error) {
->>>>>>> 5b70e51d
-		ERROR.Println("Error reading messages files:", error)
+	if err := Walk(path, loadMessageFile); err != nil && !os.IsNotExist(err) {
+		ERROR.Println("Error reading messages files:", err)
 	}
 }
 

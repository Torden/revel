--- conflicted
+++ resolved
@@ -160,13 +160,7 @@
 	path   string // path to the routes file
 }
 
-<<<<<<< HEAD
-var notFound = &RouteMatch{Action: "404"}
-
-func (router *Router) Route(req *Request) *RouteMatch {
-=======
-func (router *Router) Route(req *http.Request) (routeMatch *RouteMatch) {
->>>>>>> 02732b5d
+func (router *Router) Route(req *Request) (routeMatch *RouteMatch) {
 	// Override method if set in header
 	if method := req.GetHttpHeader("X-HTTP-Method-Override"); method != "" && req.Method == "POST" {
 		req.Method = method
